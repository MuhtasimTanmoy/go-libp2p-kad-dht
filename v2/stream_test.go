--- conflicted
+++ resolved
@@ -15,12 +15,8 @@
 	"github.com/libp2p/go-msgio"
 	"github.com/stretchr/testify/assert"
 	"github.com/stretchr/testify/require"
-<<<<<<< HEAD
-	"google.golang.org/protobuf/proto"
-=======
 
 	"github.com/libp2p/go-libp2p-kad-dht/v2/pb"
->>>>>>> 57c5df3f
 )
 
 type testReadWriter struct {
@@ -42,12 +38,7 @@
 	}
 
 	resp := &pb.Message{}
-<<<<<<< HEAD
 	return resp, proto.Unmarshal(msg, resp)
-=======
-	err = proto.Unmarshal(msg, resp)
-	return resp, err
->>>>>>> 57c5df3f
 }
 
 func (trw testReadWriter) WriteMsg(msg *pb.Message) error {
